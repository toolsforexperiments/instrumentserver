import os
import argparse
import logging
import signal
from pathlib import Path

from . import QtWidgets, QtCore
from .log import setupLogging
from .config import loadConfig
from .server.application import startServerGuiApplication
from .server.core import startServer

from .client import Client
from .gui import widgetMainWindow
from .gui.instruments import ParameterManagerGui
from .server.pollingWorker import PollingWorker

from instrumentserver.server.application import DetachedServerGui


setupLogging(addStreamHandler=True,
             logFile=os.path.abspath('instrumentserver.log'))
logger = logging.getLogger('instrumentserver')
logger.setLevel(logging.INFO)


def server(**kwargs):
    app = QtCore.QCoreApplication([])

    # this allows us to kill the server by KeyboardInterrupt
    signal.signal(signal.SIGINT, signal.SIG_DFL)

    server, thread = startServer(**kwargs)
    thread.finished.connect(app.quit)
    return app.exec_()


def serverWithGui(**kwargs):
    app = QtWidgets.QApplication([])
    window = startServerGuiApplication(**kwargs)
    return app.exec_()


def serverScript() -> None:
    parser = argparse.ArgumentParser(description='Starting the instrumentserver')
    parser.add_argument("-p", "--port", default=5555)
    parser.add_argument("--gui", default=True)
    parser.add_argument("--allow_user_shutdown", default=False)
    parser.add_argument("-a", "--listen_at", type=str, nargs="*",
                        help="On which network addresses we listen.")
    parser.add_argument("-i", "--init_script", default='',
                        type=str)
    parser.add_argument("-c", "--config", type=str, default='')
    args = parser.parse_args()

    # Load and process the config file if any.
    configPath = args.config

    stationConfig, serverConfig, guiConfig, tempFile, pollingRates, pollingThread, ipAddresses = None, None, None, None, None, None, None
    if configPath != '':
        # Separates the corresponding settings into the 5 necessary parts
        stationConfig, serverConfig, guiConfig, tempFile, pollingRates, ipAddresses = loadConfig(configPath)
    if pollingRates is not None and pollingRates != {}:
        pollingThread = QtCore.QThread()
        pollWorker = PollingWorker(pollingRates=pollingRates)
        pollWorker.moveToThread(pollingThread)
        pollingThread.started.connect(pollWorker.run)
        pollingThread.start()

    if args.gui == 'False':
        server(port=args.port,
               allowUserShutdown=args.allow_user_shutdown,
               addresses=args.listen_at,
               initScript=args.init_script,
               serverConfig=serverConfig,
               stationConfig=stationConfig,
               guiConfig=guiConfig,
               pollingThread=pollingThread,
               ipAddresses=ipAddresses)
    else:
        serverWithGui(port=args.port,
                      addresses=args.listen_at,
                      initScript=args.init_script,
                      serverConfig=serverConfig,
                      stationConfig=stationConfig,
                      guiConfig=guiConfig,
                      pollingThread=pollingThread,
                      ipAddresses=ipAddresses)

    # Close and delete the temporary files
    if tempFile is not None:
        tempFile.close()
        Path(stationConfig).unlink(missing_ok=True)


def parameterManagerScript() -> None:
    parser = argparse.ArgumentParser(description='Starting a parameter manager instrument GUI')
    parser.add_argument("--name", default="parameter_manager")
    parser.add_argument("--port", default=5555)
    args = parser.parse_args()

    app = QtWidgets.QApplication([])

    # open a client to a server using default address (localhost) and port.
    cli = Client(port=args.port)

    if args.name in cli.list_instruments():
        pm = cli.get_instrument(args.name)
    else:
        pm = cli.find_or_create_instrument(
            args.name, 'instrumentserver.params.ParameterManager')
        pm.fromFile()
        pm.update()

    _ = widgetMainWindow(ParameterManagerGui(pm), 'Parameter Manager')
    app.exec_()

<<<<<<< HEAD
=======

def detachedServerScript() -> None:

    parser = argparse.ArgumentParser(description='Starting a detached instance of the GUI for the server')
    parser.add_argument("--host", default="localhost")
    parser.add_argument("--port", default=5555)
    args = parser.parse_args()

    app = QtWidgets.QApplication([])
    window = DetachedServerGui(host=args.host, port=args.port)
    window.show()
    app.exec_()

>>>>>>> fc44edf4
<|MERGE_RESOLUTION|>--- conflicted
+++ resolved
@@ -115,8 +115,6 @@
     _ = widgetMainWindow(ParameterManagerGui(pm), 'Parameter Manager')
     app.exec_()
 
-<<<<<<< HEAD
-=======
 
 def detachedServerScript() -> None:
 
@@ -130,4 +128,3 @@
     window.show()
     app.exec_()
 
->>>>>>> fc44edf4
