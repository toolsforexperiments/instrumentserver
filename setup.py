--- conflicted
+++ resolved
@@ -9,14 +9,10 @@
       license='MIT',
       packages=['instrumentserver'],
       zip_safe=False,
-<<<<<<< HEAD
-      entry_points={"console_scripts": ["instrumentserver = instrumentserver.apps:serverScript",
-                                        "instrumentserver-dashboard = instrumentserver.apps:bokehDashboard",
-                                        "instrumentserver-parameterlogger = instrumentserver.apps:parameterLogger",
-                                        "instrumentserver-dashboardlogger = instrumentserver.apps:loggerAndDashboard"]}
-=======
       entry_points={"console_scripts": [
             "instrumentserver = instrumentserver.apps:serverScript",
-            "instrumentserver-param-manager = instrumentserver.apps:parameterManagerScript",] }
->>>>>>> 0cd0cec8
+            "instrumentserver-param-manager = instrumentserver.apps:parameterManagerScript",
+            "instrumentserver-dashboard = instrumentserver.apps:bokehDashboard",
+            "instrumentserver-parameterlogger = instrumentserver.apps:parameterLogger",
+            "instrumentserver-dashboardlogger = instrumentserver.apps:loggerAndDashboard"]}
       )